FROM opendronemap/opendronemap:latest
MAINTAINER Piero Toffanin <pt@masseranolabs.com>

EXPOSE 3000

USER root
RUN curl --silent --location https://deb.nodesource.com/setup_6.x | sudo bash -
RUN apt-get install -y nodejs python-gdal libboost-dev libboost-program-options-dev
RUN npm install -g nodemon

# Build LASzip and PotreeConverter
WORKDIR "/staging"
RUN git clone https://github.com/pierotofy/LAStools /staging/LAStools && \
	cd LAStools/LASzip && \
	mkdir build && \
	cd build && \
	cmake -DCMAKE_BUILD_TYPE=Release .. && \
	make && \
	make install && \
	ldconfig

RUN git clone https://github.com/pierotofy/PotreeConverter /staging/PotreeConverter
RUN cd /staging/PotreeConverter && \
	mkdir build && \
	cd build && \
	cmake -DCMAKE_BUILD_TYPE=Release -DLASZIP_INCLUDE_DIRS=/staging/LAStools/LASzip/dll -DLASZIP_LIBRARY=/staging/LAStools/LASzip/build/src/liblaszip.so .. && \
	make && \
	make install

RUN mkdir /var/www

WORKDIR "/var/www"
<<<<<<< HEAD
#RUN git clone https://github.com/OpenDroneMap/node-OpenDroneMap .

COPY . /var/www

=======
# RUN git clone https://github.com/OpenDroneMap/node-OpenDroneMap .

COPY . /var/www


>>>>>>> 93d59292
RUN npm install
RUN mkdir tmp

# Fix old version of gdal2tiles.py
# RUN (cd / && patch -p0) <patches/gdal2tiles.patch

ENTRYPOINT ["/usr/bin/nodejs", "/var/www/index.js"]<|MERGE_RESOLUTION|>--- conflicted
+++ resolved
@@ -1,51 +1,45 @@
-FROM opendronemap/opendronemap:latest
-MAINTAINER Piero Toffanin <pt@masseranolabs.com>
-
-EXPOSE 3000
-
-USER root
-RUN curl --silent --location https://deb.nodesource.com/setup_6.x | sudo bash -
-RUN apt-get install -y nodejs python-gdal libboost-dev libboost-program-options-dev
-RUN npm install -g nodemon
-
-# Build LASzip and PotreeConverter
-WORKDIR "/staging"
-RUN git clone https://github.com/pierotofy/LAStools /staging/LAStools && \
-	cd LAStools/LASzip && \
-	mkdir build && \
-	cd build && \
-	cmake -DCMAKE_BUILD_TYPE=Release .. && \
-	make && \
-	make install && \
-	ldconfig
-
-RUN git clone https://github.com/pierotofy/PotreeConverter /staging/PotreeConverter
-RUN cd /staging/PotreeConverter && \
-	mkdir build && \
-	cd build && \
-	cmake -DCMAKE_BUILD_TYPE=Release -DLASZIP_INCLUDE_DIRS=/staging/LAStools/LASzip/dll -DLASZIP_LIBRARY=/staging/LAStools/LASzip/build/src/liblaszip.so .. && \
-	make && \
-	make install
-
-RUN mkdir /var/www
-
-WORKDIR "/var/www"
-<<<<<<< HEAD
-#RUN git clone https://github.com/OpenDroneMap/node-OpenDroneMap .
-
-COPY . /var/www
-
-=======
-# RUN git clone https://github.com/OpenDroneMap/node-OpenDroneMap .
-
-COPY . /var/www
-
-
->>>>>>> 93d59292
-RUN npm install
-RUN mkdir tmp
-
-# Fix old version of gdal2tiles.py
-# RUN (cd / && patch -p0) <patches/gdal2tiles.patch
-
-ENTRYPOINT ["/usr/bin/nodejs", "/var/www/index.js"]+FROM opendronemap/opendronemap:latest
+MAINTAINER Piero Toffanin <pt@masseranolabs.com>
+
+EXPOSE 3000
+
+USER root
+RUN curl --silent --location https://deb.nodesource.com/setup_6.x | sudo bash -
+RUN apt-get install -y nodejs python-gdal libboost-dev libboost-program-options-dev
+RUN npm install -g nodemon
+
+# Build LASzip and PotreeConverter
+WORKDIR "/staging"
+RUN git clone https://github.com/pierotofy/LAStools /staging/LAStools && \
+	cd LAStools/LASzip && \
+	mkdir build && \
+	cd build && \
+	cmake -DCMAKE_BUILD_TYPE=Release .. && \
+	make && \
+	make install && \
+	ldconfig
+
+RUN git clone https://github.com/pierotofy/PotreeConverter /staging/PotreeConverter
+RUN cd /staging/PotreeConverter && \
+	mkdir build && \
+	cd build && \
+	cmake -DCMAKE_BUILD_TYPE=Release -DLASZIP_INCLUDE_DIRS=/staging/LAStools/LASzip/dll -DLASZIP_LIBRARY=/staging/LAStools/LASzip/build/src/liblaszip.so .. && \
+	make && \
+	make install
+
+RUN mkdir /var/www
+
+WORKDIR "/var/www"
+
+#RUN git clone https://github.com/OpenDroneMap/node-OpenDroneMap .
+
+COPY . /var/www
+
+
+RUN npm install
+RUN mkdir tmp
+
+# Fix old version of gdal2tiles.py
+# RUN (cd / && patch -p0) <patches/gdal2tiles.patch
+
+ENTRYPOINT ["/usr/bin/nodejs", "/var/www/index.js"]