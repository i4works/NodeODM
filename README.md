--- conflicted
+++ resolved
@@ -45,7 +45,32 @@
 node index.js
 ```
 
-<<<<<<< HEAD
+You may need to specify your ODM project path to start the server:
+
+```
+node index.js --odm_path /home/username/OpenDroneMap
+```
+
+If you want to start node ODM on a different port you can do the following:
+
+```
+node index.js --port 8000 --odm_path /home/username/OpenDroneMap
+```
+
+For other command line options you can run:
+
+```
+node index.js --help
+```
+
+You can also specify configuration values via a JSON file:
+
+```
+node index.js --config config.default.json
+```
+
+Command line arguments always take precedence over the configuration file.
+
 ### Run it using PM2
 
 The app can also be run as a background process using the [pm2 process manager](https://github.com/Unitech/pm2), which can also assist you with system startup scripts and process monitoring.
@@ -67,25 +92,6 @@
 http://www.buildsucceeded.com/2015/solved-pm2-startup-at-boot-time-centos-7-red-hat-linux/)
 
 You can monitor the process using `pm2 status`.
-=======
-You may need to specify your ODM project path to start the server:
-
-```
-node index.js --odm_path /home/username/OpenDroneMap
-```
-
-If you want to start node ODM on a different port you can do the following:
-
-```
-node index.js --port 8000 --odm_path /home/username/OpenDroneMap
-```
-
-For other command line options you can run:
-
-```
-node index.js --help
-```
->>>>>>> 7f4777e1
 
 ### Test Images
 
