/*
Node-OpenDroneMap Node.js App and REST API to access OpenDroneMap.
Copyright (C) 2016 Node-OpenDroneMap Contributors

This program is free software: you can redistribute it and/or modify
it under the terms of the GNU General Public License as published by
the Free Software Foundation, either version 3 of the License, or
(at your option) any later version.

This program is distributed in the hope that it will be useful,
but WITHOUT ANY WARRANTY; without even the implied warranty of
MERCHANTABILITY or FITNESS FOR A PARTICULAR PURPOSE.  See the
GNU General Public License for more details.

You should have received a copy of the GNU General Public License
along with this program.  If not, see <http://www.gnu.org/licenses/>.
*/
"use strict";

let fs = require('fs');
let config = require('./config.js');
let packageJson = JSON.parse(fs.readFileSync('./package.json'));

let logger = require('./libs/logger');
let path = require('path');
let async = require('async');
let mime = require('mime');

let express = require('express');
let app = express();

let addRequestId = require('./libs/expressRequestId')();
let multer = require('multer');
let bodyParser = require('body-parser');
let morgan = require('morgan');

let TaskManager = require('./libs/TaskManager');
let Task = require('./libs/Task');
let odmOptions = require('./libs/odmOptions');
let Directories = require('./libs/Directories');
let unzip = require('unzip');

// zip files
let request = require('request');

let download = function(uri, filename, callback) {
    request.head(uri, function(err, res, body) {
        request(uri).pipe(fs.createWriteStream(filename)).on('close', callback);
    });
};


let winstonStream = {
    write: function(message, encoding) {
        logger.debug(message.slice(0, -1));
    }
};
app.use(morgan('combined', { stream: winstonStream }));
app.use(bodyParser.urlencoded({ extended: true }));
app.use(bodyParser.json());
app.use(express.static('public'));
app.use('/swagger.json', express.static('docs/swagger.json'));



let upload = multer({
    storage: multer.diskStorage({
        destination: (req, file, cb) => {
            let dstPath = path.join("tmp", req.id);
            fs.exists(dstPath, exists => {
                if (!exists) {
                    fs.mkdir(dstPath, undefined, () => {
                        cb(null, dstPath);
                    });
                } else {
                    cb(null, dstPath);
                }
            });
        },
        filename: (req, file, cb) => {
            cb(null, file.originalname);
        }
    })
});

let taskManager;
let server;

/** @swagger
 *  /task/new:
 *    post:
 *      description: Creates a new task and places it at the end of the processing queue
 *      tags: [task]
 *      consumes:
 *        - multipart/form-data
 *      parameters:
 *        -
 *          name: images
 *          in: formData
 *          description: Images to process, plus an optional GPC file. If included, the GPC file should have .txt extension
 *          required: true
 *          type: file
<<<<<<< HEAD
 *        -
 *          name: zipurl
 *          in: formData
 *          description: Images to process from a url zip file, plus an optional GPC file. If included, the GPC file should have .txt extension
 *          required: optional
 *          type: file
=======
>>>>>>> 93d59292
 *        - 
 *          name: name
 *          in: formData
 *          description: An optional name to be associated with the task
 *          required: false
 *          type: string
 *        - 
 *          name: options
 *          in: formData
 *          description: 'Serialized JSON string of the options to use for processing, as an array of the format: [{name: option1, value: value1}, {name: option2, value: value2}, ...]. For example, [{"name":"cmvs-maxImages","value":"500"},{"name":"time","value":true}]. For a list of all options, call /options'
 *          required: false
 *          type: string
 *      responses:
 *        200:
 *          description: Success
 *          schema:
 *            type: object
 *            required: [uuid]
 *            properties:
 *              uuid:
 *                type: string
 *                description: UUID of the newly created task
 *        default:
 *          description: Error
 *          schema:
 *            $ref: '#/definitions/Error'
 */
app.post('/task/new', addRequestId, upload.array('images'), (req, res) => {
<<<<<<< HEAD
    if ((!req.files || req.files.length === 0) && !req.body.zipurl) res.json({ error: "Need at least 1 file or a zip file url." });
=======
    if (!req.files || req.files.length === 0) res.json({ error: "Need at least 1 file." });
>>>>>>> 93d59292
    else {
        let srcPath = path.join("tmp", req.id);
        let destPath = path.join(Directories.data, req.id);
        let destImagesPath = path.join(destPath, "images");
        let destGpcPath = path.join(destPath, "gpc");

<<<<<<< HEAD



        async.series([
            // moved these up  becaus ei need to populat ethem if zip file first

=======
        async.series([
>>>>>>> 93d59292
            cb => {
                odmOptions.filterOptions(req.body.options, (err, options) => {
                    if (err) cb(err);
                    else {
                        req.body.options = options;
                        cb(null);
                    }
                });
            },

            // Move all uploads to data/<uuid>/images dir
            cb => {
<<<<<<< HEAD
                if (req.files && req.files.length > 0) {
                    setTimeout(function() {
                        fs.stat(destPath, (err, stat) => {
                            if (err && err.code === 'ENOENT') cb();
                            else cb(new Error(`Directory exists (should not have happened: ${err.code})`));
                        });
                    }, 500);
                } else {
                    cb();
                }
            },
            cb => { fs.mkdir(srcPath, undefined, cb) },
            cb => { fs.mkdir(destPath, undefined, cb) },
            cb => { fs.mkdir(destGpcPath, undefined, cb) },
            cb => fs.rename(srcPath, destImagesPath, cb),
            cb => {
                if (req.body.zipurl) {
                    var filename = path.basename(req.body.zipurl);
                    download(req.body.zipurl, destPath + '/' + filename, function() {
                        // unzip and flatten the zip file (incase there are folders in the zip)
                        fs.createReadStream(destPath + '/' + filename).pipe(unzip.Parse())
                            .on('entry', function(entry) {
                                if (entry.type === 'File') {
                                    entry.pipe(fs.createWriteStream(destImagesPath + '/' + path.basename(entry.path)));
                                } else {
                                    entry.autodrain();
                                }
                            }).on('close', function() {
                                cb();
                            });
                    });
                } else {
                    cb();
                }
            },

=======
                setTimeout(function() {
                    fs.stat(destPath, (err, stat) => {
                        if (err && err.code === 'ENOENT') cb();
                        else cb(new Error(`Directory exists (should not have happened: ${err.code})`));
                    });
                }, 300);
            },
            cb => fs.mkdir(destPath, undefined, cb),
            cb => fs.mkdir(destGpcPath, undefined, cb),
            cb => fs.rename(srcPath, destImagesPath, cb),
>>>>>>> 93d59292
            cb => {
                // Find any *.txt (GPC) file and move it to the data/<uuid>/gpc directory
                fs.readdir(destImagesPath, (err, entries) => {
                    if (err) cb(err);
                    else {
                        async.eachSeries(entries, (entry, cb) => {
                            if (/\.txt$/gi.test(entry)) {
                                fs.rename(path.join(destImagesPath, entry), path.join(destGpcPath, entry), cb);
                            } else cb();
                        }, cb);
                    }
                });
            },

            // Create task
            cb => {
                new Task(req.id, req.body.name, (err, task) => {
                    if (err) cb(err);
                    else {
                        taskManager.addNew(task);
                        res.json({ uuid: req.id });
                        cb();
                    }
                }, req.body.options);
            }
        ], err => {
            if (err) res.json({ error: err.message });
        });
    }
<<<<<<< HEAD

=======
>>>>>>> 93d59292
});

let getTaskFromUuid = (req, res, next) => {
    let task = taskManager.find(req.params.uuid);
    if (task) {
        req.task = task;
        next();
    } else res.json({ error: `${req.params.uuid} not found` });
};

/** @swagger
 *  /task/{uuid}/info:
 *     get:
 *       description: Gets information about this task, such as name, creation date, processing time, status, command line options and number of images being processed. See schema definition for a full list.
 *       tags: [task]
 *       parameters:
 *        -
 *           name: uuid
 *           in: path
 *           description: UUID of the task
 *           required: true
 *           type: string
 *       responses:
 *        200:
 *         description: Task Information
 *         schema:
 *           title: TaskInfo
 *           type: object
 *           required: [uuid, name, dateCreated, processingTime, status, options, imagesCount]
 *           properties:
 *            uuid:
 *              type: string
 *              description: UUID
 *            name:
 *              type: string
 *              description: Name
 *            dateCreated:
 *              type: integer
 *              description: Timestamp
 *            processingTime:
 *              type: integer
 *              description: Milliseconds that have elapsed since the task started being processed.
 *            status:
 *              type: integer
 *              description: Status code (10 = QUEUED, 20 = RUNNING, 30 = FAILED, 40 = COMPLETED, 50 = CANCELED)
 *              enum: [10, 20, 30, 40, 50]
 *            options:
 *              type: array
 *              description: List of options used to process this task
 *              items:
 *                type: object
 *                required: [name, value]
 *                properties:
 *                  name:
 *                    type: string
 *                    description: 'Option name (example: "odm_meshing-octreeDepth")'
 *                  value:
 *                    type: string
 *                    description: 'Value (example: 9)'
 *            imagesCount:
 *              type: integer
 *              description: Number of images
 *        default:
 *          description: Error
 *          schema:
 *            $ref: '#/definitions/Error'
 */
app.get('/task/:uuid/info', getTaskFromUuid, (req, res) => {
    res.json(req.task.getInfo());
});

/** @swagger
 *  /task/{uuid}/output:
 *     get:
 *       description: Retrieves the console output of the OpenDroneMap's process. Useful for monitoring execution and to provide updates to the user.
 *       tags: [task]
 *       parameters:
 *        -
 *           name: uuid
 *           in: path
 *           description: UUID of the task
 *           required: true
 *           type: string
 *        -
 *         name: line
 *         in: query
 *         description: Optional line number that the console output should be truncated from. For example, passing a value of 100 will retrieve the console output starting from line 100. Defaults to 0 (retrieve all console output).
 *         default: 0
 *         required: false
 *         type: integer
 *       responses:
 *        200:
 *         description: Console Output
 *         schema:
 *           type: string
 *        default:
 *          description: Error
 *          schema:
 *            $ref: '#/definitions/Error'
 */
app.get('/task/:uuid/output', getTaskFromUuid, (req, res) => {
    res.json(req.task.getOutput(req.query.line));
});

/** @swagger
 *  /task/{uuid}/download/{asset}:
 *    get:
 *      description: Retrieves an asset (the output of OpenDroneMap's processing) associated with a task
 *      tags: [task]
 *      produces: [application/zip]
 *      parameters:
 *        - name: uuid
 *          in: path
 *          type: string
 *          description: UUID of the task
 *          required: true
 *        - name: asset
 *          in: path
 *          type: string
 *          description: Type of asset to download. Use "all.zip" for zip file containing all assets.
 *          required: true
 *          enum:
 *            - all.zip
 *            - orthophoto.tif
 *      responses:
 *        200:
 *          description: Asset File
 *          schema:
 *            type: file
 *        default:
 *          description: Error message
 *          schema:
 *            $ref: '#/definitions/Error'
 */
app.get('/task/:uuid/download/:asset', getTaskFromUuid, (req, res) => {
    let asset = req.params.asset !== undefined ? req.params.asset : "all.zip";
    let filePath = req.task.getAssetsArchivePath(asset);
    if (filePath) {
        if (fs.existsSync(filePath)) {
            res.setHeader('Content-Disposition', `attachment; filename=${asset}`);
            res.setHeader('Content-Type', mime.lookup(asset));
            res.setHeader('Content-Length', fs.statSync(filePath)["size"]);

            const filestream = fs.createReadStream(filePath);
            filestream.pipe(res);
        } else {
            res.json({ error: "Asset not ready" });
        }
    } else {
        res.json({ error: "Invalid asset" });
    }
});

/** @swagger
 * definition:
 *   Error:
 *     type: object
 *     required:
 *       - error
 *     properties:
 *       error:
 *         type: string
 *         description: Description of the error
 *   Response:
 *     type: object
 *     required:
 *       - success
 *     properties:
 *       success:
 *         type: boolean
 *         description: true if the command succeeded, false otherwise
 *       error:
 *         type: string
 *         description: Error message if an error occured
 */
let uuidCheck = (req, res, next) => {
    if (!req.body.uuid) res.json({ error: "uuid param missing." });
    else next();
};

let successHandler = res => {
    return err => {
        if (!err) res.json({ success: true });
        else res.json({ success: false, error: err.message });
    };
};

/** @swagger
 * /task/cancel:
 *    post:
 *      description: Cancels a task (stops its execution, or prevents it from being executed)
 *      parameters:
 *        -
 *          name: uuid
 *          in: body
 *          description: UUID of the task
 *          required: true
 *          schema:
 *            type: string
 *      responses:
 *        200:
 *          description: Command Received
 *          schema:
 *            $ref: "#/definitions/Response"
 */
app.post('/task/cancel', uuidCheck, (req, res) => {
    taskManager.cancel(req.body.uuid, successHandler(res));
});

/** @swagger
 * /task/remove:
 *    post:
 *      description: Removes a task and deletes all of its assets
 *      parameters:
 *        -
 *          name: uuid
 *          in: body
 *          description: UUID of the task
 *          required: true
 *          schema:
 *            type: string
 *      responses:
 *        200:
 *          description: Command Received
 *          schema:
 *            $ref: "#/definitions/Response"
 */
app.post('/task/remove', uuidCheck, (req, res) => {
    taskManager.remove(req.body.uuid, successHandler(res));
});

/** @swagger
 * /task/restart:
 *    post:
 *      description: Restarts a task that was previously canceled or that had failed to process
 *      parameters:
 *        -
 *          name: uuid
 *          in: body
 *          description: UUID of the task
 *          required: true
 *          schema:
 *            type: string
 *      responses:
 *        200:
 *          description: Command Received
 *          schema:
 *            $ref: "#/definitions/Response"
 */
app.post('/task/restart', uuidCheck, (req, res) => {
    taskManager.restart(req.body.uuid, successHandler(res));
});

/** @swagger
 * /options:
 *   get:
 *     description: Retrieves the command line options that can be passed to process a task
 *     tags: [server]
 *     responses:
 *       200:
 *         description: Options
 *         schema:
 *           type: array
 *           items:
 *             title: Option
 *             type: object
 *             required: [name, type, value, domain, help]
 *             properties:
 *               name:
 *                 type: string
 *                 description: Command line option (exactly as it is passed to the OpenDroneMap process, minus the leading '--')
 *               type:
 *                 type: string
 *                 description: Datatype of the value of this option
 *                 enum:
 *                   - int
 *                   - float
 *                   - string
 *                   - bool
 *               value:
 *                 type: string
 *                 description: Default value of this option
 *               domain:
 *                 type: string
 *                 description: Valid range of values (for example, "positive integer" or "float > 0.0")
 *               help:
 *                 type: string
 *                 description: Description of what this option does
 */
app.get('/options', (req, res) => {
    odmOptions.getOptions((err, options) => {
        if (err) res.json({ error: err.message });
        else res.json(options);
    });
});

/** @swagger
 * /info:
 *   get:
 *     description: Retrieves information about this node
 *     tags: [server]
 *     responses:
 *       200:
 *         description: Info
 *         schema:
 *           type: object
 *           required: [version, taskQueueCount]
 *           properties:
 *             version:
 *               type: string
 *               description: Current version
 *             taskQueueCount:
 *               type: integer
 *               description: Number of tasks currently being processed or waiting to be processed
 */
app.get('/info', (req, res) => {
    res.json({
        version: packageJson.version,
        taskQueueCount: taskManager.getQueueCount()
    });
});

let gracefulShutdown = done => {
    async.series([
        cb => taskManager.dumpTaskList(cb),
        cb => {
            logger.info("Closing server");
            server.close();
            logger.info("Exiting...");
            process.exit(0);
        }
    ], done);
};

// listen for TERM signal .e.g. kill
process.on('SIGTERM', gracefulShutdown);

// listen for INT signal e.g. Ctrl-C
process.on('SIGINT', gracefulShutdown);

// Startup
if (config.test) logger.info("Running in test mode");

let commands = [
    cb => odmOptions.initialize(cb),
    cb => { taskManager = new TaskManager(cb); },
    cb => {
        server = app.listen(config.port, err => {
            if (!err) logger.info('Server has started on port ' + String(config.port));
            cb(err);
        });
    }
];

if (config.powercycle) {
    commands.push(cb => {
        logger.info("Power cycling is set, application will shut down...");
        process.exit(0);
    });
}

async.series(commands, err => {
    if (err) {
        logger.error("Error during startup: " + err.message);
        process.exit(1);
    }
});<|MERGE_RESOLUTION|>--- conflicted
+++ resolved
@@ -1,621 +1,600 @@
-/*
-Node-OpenDroneMap Node.js App and REST API to access OpenDroneMap.
-Copyright (C) 2016 Node-OpenDroneMap Contributors
-
-This program is free software: you can redistribute it and/or modify
-it under the terms of the GNU General Public License as published by
-the Free Software Foundation, either version 3 of the License, or
-(at your option) any later version.
-
-This program is distributed in the hope that it will be useful,
-but WITHOUT ANY WARRANTY; without even the implied warranty of
-MERCHANTABILITY or FITNESS FOR A PARTICULAR PURPOSE.  See the
-GNU General Public License for more details.
-
-You should have received a copy of the GNU General Public License
-along with this program.  If not, see <http://www.gnu.org/licenses/>.
-*/
-"use strict";
-
-let fs = require('fs');
-let config = require('./config.js');
-let packageJson = JSON.parse(fs.readFileSync('./package.json'));
-
-let logger = require('./libs/logger');
-let path = require('path');
-let async = require('async');
-let mime = require('mime');
-
-let express = require('express');
-let app = express();
-
-let addRequestId = require('./libs/expressRequestId')();
-let multer = require('multer');
-let bodyParser = require('body-parser');
-let morgan = require('morgan');
-
-let TaskManager = require('./libs/TaskManager');
-let Task = require('./libs/Task');
-let odmOptions = require('./libs/odmOptions');
-let Directories = require('./libs/Directories');
-let unzip = require('unzip');
-
-// zip files
-let request = require('request');
-
-let download = function(uri, filename, callback) {
-    request.head(uri, function(err, res, body) {
-        request(uri).pipe(fs.createWriteStream(filename)).on('close', callback);
-    });
-};
-
-
-let winstonStream = {
-    write: function(message, encoding) {
-        logger.debug(message.slice(0, -1));
-    }
-};
-app.use(morgan('combined', { stream: winstonStream }));
-app.use(bodyParser.urlencoded({ extended: true }));
-app.use(bodyParser.json());
-app.use(express.static('public'));
-app.use('/swagger.json', express.static('docs/swagger.json'));
-
-
-
-let upload = multer({
-    storage: multer.diskStorage({
-        destination: (req, file, cb) => {
-            let dstPath = path.join("tmp", req.id);
-            fs.exists(dstPath, exists => {
-                if (!exists) {
-                    fs.mkdir(dstPath, undefined, () => {
-                        cb(null, dstPath);
-                    });
-                } else {
-                    cb(null, dstPath);
-                }
-            });
-        },
-        filename: (req, file, cb) => {
-            cb(null, file.originalname);
-        }
-    })
-});
-
-let taskManager;
-let server;
-
-/** @swagger
- *  /task/new:
- *    post:
- *      description: Creates a new task and places it at the end of the processing queue
- *      tags: [task]
- *      consumes:
- *        - multipart/form-data
- *      parameters:
- *        -
- *          name: images
- *          in: formData
- *          description: Images to process, plus an optional GPC file. If included, the GPC file should have .txt extension
- *          required: true
- *          type: file
-<<<<<<< HEAD
- *        -
- *          name: zipurl
- *          in: formData
- *          description: Images to process from a url zip file, plus an optional GPC file. If included, the GPC file should have .txt extension
- *          required: optional
- *          type: file
-=======
->>>>>>> 93d59292
- *        - 
- *          name: name
- *          in: formData
- *          description: An optional name to be associated with the task
- *          required: false
- *          type: string
- *        - 
- *          name: options
- *          in: formData
- *          description: 'Serialized JSON string of the options to use for processing, as an array of the format: [{name: option1, value: value1}, {name: option2, value: value2}, ...]. For example, [{"name":"cmvs-maxImages","value":"500"},{"name":"time","value":true}]. For a list of all options, call /options'
- *          required: false
- *          type: string
- *      responses:
- *        200:
- *          description: Success
- *          schema:
- *            type: object
- *            required: [uuid]
- *            properties:
- *              uuid:
- *                type: string
- *                description: UUID of the newly created task
- *        default:
- *          description: Error
- *          schema:
- *            $ref: '#/definitions/Error'
- */
-app.post('/task/new', addRequestId, upload.array('images'), (req, res) => {
-<<<<<<< HEAD
-    if ((!req.files || req.files.length === 0) && !req.body.zipurl) res.json({ error: "Need at least 1 file or a zip file url." });
-=======
-    if (!req.files || req.files.length === 0) res.json({ error: "Need at least 1 file." });
->>>>>>> 93d59292
-    else {
-        let srcPath = path.join("tmp", req.id);
-        let destPath = path.join(Directories.data, req.id);
-        let destImagesPath = path.join(destPath, "images");
-        let destGpcPath = path.join(destPath, "gpc");
-
-<<<<<<< HEAD
-
-
-
-        async.series([
-            // moved these up  becaus ei need to populat ethem if zip file first
-
-=======
-        async.series([
->>>>>>> 93d59292
-            cb => {
-                odmOptions.filterOptions(req.body.options, (err, options) => {
-                    if (err) cb(err);
-                    else {
-                        req.body.options = options;
-                        cb(null);
-                    }
-                });
-            },
-
-            // Move all uploads to data/<uuid>/images dir
-            cb => {
-<<<<<<< HEAD
-                if (req.files && req.files.length > 0) {
-                    setTimeout(function() {
-                        fs.stat(destPath, (err, stat) => {
-                            if (err && err.code === 'ENOENT') cb();
-                            else cb(new Error(`Directory exists (should not have happened: ${err.code})`));
-                        });
-                    }, 500);
-                } else {
-                    cb();
-                }
-            },
-            cb => { fs.mkdir(srcPath, undefined, cb) },
-            cb => { fs.mkdir(destPath, undefined, cb) },
-            cb => { fs.mkdir(destGpcPath, undefined, cb) },
-            cb => fs.rename(srcPath, destImagesPath, cb),
-            cb => {
-                if (req.body.zipurl) {
-                    var filename = path.basename(req.body.zipurl);
-                    download(req.body.zipurl, destPath + '/' + filename, function() {
-                        // unzip and flatten the zip file (incase there are folders in the zip)
-                        fs.createReadStream(destPath + '/' + filename).pipe(unzip.Parse())
-                            .on('entry', function(entry) {
-                                if (entry.type === 'File') {
-                                    entry.pipe(fs.createWriteStream(destImagesPath + '/' + path.basename(entry.path)));
-                                } else {
-                                    entry.autodrain();
-                                }
-                            }).on('close', function() {
-                                cb();
-                            });
-                    });
-                } else {
-                    cb();
-                }
-            },
-
-=======
-                setTimeout(function() {
-                    fs.stat(destPath, (err, stat) => {
-                        if (err && err.code === 'ENOENT') cb();
-                        else cb(new Error(`Directory exists (should not have happened: ${err.code})`));
-                    });
-                }, 300);
-            },
-            cb => fs.mkdir(destPath, undefined, cb),
-            cb => fs.mkdir(destGpcPath, undefined, cb),
-            cb => fs.rename(srcPath, destImagesPath, cb),
->>>>>>> 93d59292
-            cb => {
-                // Find any *.txt (GPC) file and move it to the data/<uuid>/gpc directory
-                fs.readdir(destImagesPath, (err, entries) => {
-                    if (err) cb(err);
-                    else {
-                        async.eachSeries(entries, (entry, cb) => {
-                            if (/\.txt$/gi.test(entry)) {
-                                fs.rename(path.join(destImagesPath, entry), path.join(destGpcPath, entry), cb);
-                            } else cb();
-                        }, cb);
-                    }
-                });
-            },
-
-            // Create task
-            cb => {
-                new Task(req.id, req.body.name, (err, task) => {
-                    if (err) cb(err);
-                    else {
-                        taskManager.addNew(task);
-                        res.json({ uuid: req.id });
-                        cb();
-                    }
-                }, req.body.options);
-            }
-        ], err => {
-            if (err) res.json({ error: err.message });
-        });
-    }
-<<<<<<< HEAD
-
-=======
->>>>>>> 93d59292
-});
-
-let getTaskFromUuid = (req, res, next) => {
-    let task = taskManager.find(req.params.uuid);
-    if (task) {
-        req.task = task;
-        next();
-    } else res.json({ error: `${req.params.uuid} not found` });
-};
-
-/** @swagger
- *  /task/{uuid}/info:
- *     get:
- *       description: Gets information about this task, such as name, creation date, processing time, status, command line options and number of images being processed. See schema definition for a full list.
- *       tags: [task]
- *       parameters:
- *        -
- *           name: uuid
- *           in: path
- *           description: UUID of the task
- *           required: true
- *           type: string
- *       responses:
- *        200:
- *         description: Task Information
- *         schema:
- *           title: TaskInfo
- *           type: object
- *           required: [uuid, name, dateCreated, processingTime, status, options, imagesCount]
- *           properties:
- *            uuid:
- *              type: string
- *              description: UUID
- *            name:
- *              type: string
- *              description: Name
- *            dateCreated:
- *              type: integer
- *              description: Timestamp
- *            processingTime:
- *              type: integer
- *              description: Milliseconds that have elapsed since the task started being processed.
- *            status:
- *              type: integer
- *              description: Status code (10 = QUEUED, 20 = RUNNING, 30 = FAILED, 40 = COMPLETED, 50 = CANCELED)
- *              enum: [10, 20, 30, 40, 50]
- *            options:
- *              type: array
- *              description: List of options used to process this task
- *              items:
- *                type: object
- *                required: [name, value]
- *                properties:
- *                  name:
- *                    type: string
- *                    description: 'Option name (example: "odm_meshing-octreeDepth")'
- *                  value:
- *                    type: string
- *                    description: 'Value (example: 9)'
- *            imagesCount:
- *              type: integer
- *              description: Number of images
- *        default:
- *          description: Error
- *          schema:
- *            $ref: '#/definitions/Error'
- */
-app.get('/task/:uuid/info', getTaskFromUuid, (req, res) => {
-    res.json(req.task.getInfo());
-});
-
-/** @swagger
- *  /task/{uuid}/output:
- *     get:
- *       description: Retrieves the console output of the OpenDroneMap's process. Useful for monitoring execution and to provide updates to the user.
- *       tags: [task]
- *       parameters:
- *        -
- *           name: uuid
- *           in: path
- *           description: UUID of the task
- *           required: true
- *           type: string
- *        -
- *         name: line
- *         in: query
- *         description: Optional line number that the console output should be truncated from. For example, passing a value of 100 will retrieve the console output starting from line 100. Defaults to 0 (retrieve all console output).
- *         default: 0
- *         required: false
- *         type: integer
- *       responses:
- *        200:
- *         description: Console Output
- *         schema:
- *           type: string
- *        default:
- *          description: Error
- *          schema:
- *            $ref: '#/definitions/Error'
- */
-app.get('/task/:uuid/output', getTaskFromUuid, (req, res) => {
-    res.json(req.task.getOutput(req.query.line));
-});
-
-/** @swagger
- *  /task/{uuid}/download/{asset}:
- *    get:
- *      description: Retrieves an asset (the output of OpenDroneMap's processing) associated with a task
- *      tags: [task]
- *      produces: [application/zip]
- *      parameters:
- *        - name: uuid
- *          in: path
- *          type: string
- *          description: UUID of the task
- *          required: true
- *        - name: asset
- *          in: path
- *          type: string
- *          description: Type of asset to download. Use "all.zip" for zip file containing all assets.
- *          required: true
- *          enum:
- *            - all.zip
- *            - orthophoto.tif
- *      responses:
- *        200:
- *          description: Asset File
- *          schema:
- *            type: file
- *        default:
- *          description: Error message
- *          schema:
- *            $ref: '#/definitions/Error'
- */
-app.get('/task/:uuid/download/:asset', getTaskFromUuid, (req, res) => {
-    let asset = req.params.asset !== undefined ? req.params.asset : "all.zip";
-    let filePath = req.task.getAssetsArchivePath(asset);
-    if (filePath) {
-        if (fs.existsSync(filePath)) {
-            res.setHeader('Content-Disposition', `attachment; filename=${asset}`);
-            res.setHeader('Content-Type', mime.lookup(asset));
-            res.setHeader('Content-Length', fs.statSync(filePath)["size"]);
-
-            const filestream = fs.createReadStream(filePath);
-            filestream.pipe(res);
-        } else {
-            res.json({ error: "Asset not ready" });
-        }
-    } else {
-        res.json({ error: "Invalid asset" });
-    }
-});
-
-/** @swagger
- * definition:
- *   Error:
- *     type: object
- *     required:
- *       - error
- *     properties:
- *       error:
- *         type: string
- *         description: Description of the error
- *   Response:
- *     type: object
- *     required:
- *       - success
- *     properties:
- *       success:
- *         type: boolean
- *         description: true if the command succeeded, false otherwise
- *       error:
- *         type: string
- *         description: Error message if an error occured
- */
-let uuidCheck = (req, res, next) => {
-    if (!req.body.uuid) res.json({ error: "uuid param missing." });
-    else next();
-};
-
-let successHandler = res => {
-    return err => {
-        if (!err) res.json({ success: true });
-        else res.json({ success: false, error: err.message });
-    };
-};
-
-/** @swagger
- * /task/cancel:
- *    post:
- *      description: Cancels a task (stops its execution, or prevents it from being executed)
- *      parameters:
- *        -
- *          name: uuid
- *          in: body
- *          description: UUID of the task
- *          required: true
- *          schema:
- *            type: string
- *      responses:
- *        200:
- *          description: Command Received
- *          schema:
- *            $ref: "#/definitions/Response"
- */
-app.post('/task/cancel', uuidCheck, (req, res) => {
-    taskManager.cancel(req.body.uuid, successHandler(res));
-});
-
-/** @swagger
- * /task/remove:
- *    post:
- *      description: Removes a task and deletes all of its assets
- *      parameters:
- *        -
- *          name: uuid
- *          in: body
- *          description: UUID of the task
- *          required: true
- *          schema:
- *            type: string
- *      responses:
- *        200:
- *          description: Command Received
- *          schema:
- *            $ref: "#/definitions/Response"
- */
-app.post('/task/remove', uuidCheck, (req, res) => {
-    taskManager.remove(req.body.uuid, successHandler(res));
-});
-
-/** @swagger
- * /task/restart:
- *    post:
- *      description: Restarts a task that was previously canceled or that had failed to process
- *      parameters:
- *        -
- *          name: uuid
- *          in: body
- *          description: UUID of the task
- *          required: true
- *          schema:
- *            type: string
- *      responses:
- *        200:
- *          description: Command Received
- *          schema:
- *            $ref: "#/definitions/Response"
- */
-app.post('/task/restart', uuidCheck, (req, res) => {
-    taskManager.restart(req.body.uuid, successHandler(res));
-});
-
-/** @swagger
- * /options:
- *   get:
- *     description: Retrieves the command line options that can be passed to process a task
- *     tags: [server]
- *     responses:
- *       200:
- *         description: Options
- *         schema:
- *           type: array
- *           items:
- *             title: Option
- *             type: object
- *             required: [name, type, value, domain, help]
- *             properties:
- *               name:
- *                 type: string
- *                 description: Command line option (exactly as it is passed to the OpenDroneMap process, minus the leading '--')
- *               type:
- *                 type: string
- *                 description: Datatype of the value of this option
- *                 enum:
- *                   - int
- *                   - float
- *                   - string
- *                   - bool
- *               value:
- *                 type: string
- *                 description: Default value of this option
- *               domain:
- *                 type: string
- *                 description: Valid range of values (for example, "positive integer" or "float > 0.0")
- *               help:
- *                 type: string
- *                 description: Description of what this option does
- */
-app.get('/options', (req, res) => {
-    odmOptions.getOptions((err, options) => {
-        if (err) res.json({ error: err.message });
-        else res.json(options);
-    });
-});
-
-/** @swagger
- * /info:
- *   get:
- *     description: Retrieves information about this node
- *     tags: [server]
- *     responses:
- *       200:
- *         description: Info
- *         schema:
- *           type: object
- *           required: [version, taskQueueCount]
- *           properties:
- *             version:
- *               type: string
- *               description: Current version
- *             taskQueueCount:
- *               type: integer
- *               description: Number of tasks currently being processed or waiting to be processed
- */
-app.get('/info', (req, res) => {
-    res.json({
-        version: packageJson.version,
-        taskQueueCount: taskManager.getQueueCount()
-    });
-});
-
-let gracefulShutdown = done => {
-    async.series([
-        cb => taskManager.dumpTaskList(cb),
-        cb => {
-            logger.info("Closing server");
-            server.close();
-            logger.info("Exiting...");
-            process.exit(0);
-        }
-    ], done);
-};
-
-// listen for TERM signal .e.g. kill
-process.on('SIGTERM', gracefulShutdown);
-
-// listen for INT signal e.g. Ctrl-C
-process.on('SIGINT', gracefulShutdown);
-
-// Startup
-if (config.test) logger.info("Running in test mode");
-
-let commands = [
-    cb => odmOptions.initialize(cb),
-    cb => { taskManager = new TaskManager(cb); },
-    cb => {
-        server = app.listen(config.port, err => {
-            if (!err) logger.info('Server has started on port ' + String(config.port));
-            cb(err);
-        });
-    }
-];
-
-if (config.powercycle) {
-    commands.push(cb => {
-        logger.info("Power cycling is set, application will shut down...");
-        process.exit(0);
-    });
-}
-
-async.series(commands, err => {
-    if (err) {
-        logger.error("Error during startup: " + err.message);
-        process.exit(1);
-    }
+/*
+Node-OpenDroneMap Node.js App and REST API to access OpenDroneMap.
+Copyright (C) 2016 Node-OpenDroneMap Contributors
+
+This program is free software: you can redistribute it and/or modify
+it under the terms of the GNU General Public License as published by
+the Free Software Foundation, either version 3 of the License, or
+(at your option) any later version.
+
+This program is distributed in the hope that it will be useful,
+but WITHOUT ANY WARRANTY; without even the implied warranty of
+MERCHANTABILITY or FITNESS FOR A PARTICULAR PURPOSE.  See the
+GNU General Public License for more details.
+
+You should have received a copy of the GNU General Public License
+along with this program.  If not, see <http://www.gnu.org/licenses/>.
+*/
+"use strict";
+
+let fs = require('fs');
+let config = require('./config.js');
+let packageJson = JSON.parse(fs.readFileSync('./package.json'));
+
+let logger = require('./libs/logger');
+let path = require('path');
+let async = require('async');
+let mime = require('mime');
+
+let express = require('express');
+let app = express();
+
+let addRequestId = require('./libs/expressRequestId')();
+let multer = require('multer');
+let bodyParser = require('body-parser');
+let morgan = require('morgan');
+
+let TaskManager = require('./libs/TaskManager');
+let Task = require('./libs/Task');
+let odmOptions = require('./libs/odmOptions');
+let Directories = require('./libs/Directories');
+let unzip = require('unzip');
+
+// zip files
+let request = require('request');
+
+let download = function(uri, filename, callback) {
+    request.head(uri, function(err, res, body) {
+        request(uri).pipe(fs.createWriteStream(filename)).on('close', callback);
+    });
+};
+
+
+let winstonStream = {
+    write: function(message, encoding) {
+        logger.debug(message.slice(0, -1));
+    }
+};
+app.use(morgan('combined', { stream: winstonStream }));
+app.use(bodyParser.urlencoded({ extended: true }));
+app.use(bodyParser.json());
+app.use(express.static('public'));
+app.use('/swagger.json', express.static('docs/swagger.json'));
+
+
+
+let upload = multer({
+    storage: multer.diskStorage({
+        destination: (req, file, cb) => {
+            let dstPath = path.join("tmp", req.id);
+            fs.exists(dstPath, exists => {
+                if (!exists) {
+                    fs.mkdir(dstPath, undefined, () => {
+                        cb(null, dstPath);
+                    });
+                } else {
+                    cb(null, dstPath);
+                }
+            });
+        },
+        filename: (req, file, cb) => {
+            cb(null, file.originalname);
+        }
+    })
+});
+
+let taskManager;
+let server;
+
+/** @swagger
+ *  /task/new:
+ *    post:
+ *      description: Creates a new task and places it at the end of the processing queue
+ *      tags: [task]
+ *      consumes:
+ *        - multipart/form-data
+ *      parameters:
+ *        -
+ *          name: images
+ *          in: formData
+ *          description: Images to process, plus an optional GPC file. If included, the GPC file should have .txt extension
+ *          required: true
+ *          type: file
+ *        -
+ *          name: zipurl
+ *          in: formData
+ *          description: Images to process from a url zip file, plus an optional GPC file. If included, the GPC file should have .txt extension
+ *          required: optional
+ *          type: file
+ *        - 
+ *          name: name
+ *          in: formData
+ *          description: An optional name to be associated with the task
+ *          required: false
+ *          type: string
+ *        - 
+ *          name: options
+ *          in: formData
+ *          description: 'Serialized JSON string of the options to use for processing, as an array of the format: [{name: option1, value: value1}, {name: option2, value: value2}, ...]. For example, [{"name":"cmvs-maxImages","value":"500"},{"name":"time","value":true}]. For a list of all options, call /options'
+ *          required: false
+ *          type: string
+ *      responses:
+ *        200:
+ *          description: Success
+ *          schema:
+ *            type: object
+ *            required: [uuid]
+ *            properties:
+ *              uuid:
+ *                type: string
+ *                description: UUID of the newly created task
+ *        default:
+ *          description: Error
+ *          schema:
+ *            $ref: '#/definitions/Error'
+ */
+app.post('/task/new', addRequestId, upload.array('images'), (req, res) => {
+
+    if ((!req.files || req.files.length === 0) && !req.body.zipurl) res.json({ error: "Need at least 1 file or a zip file url." });
+
+    else {
+        let srcPath = path.join("tmp", req.id);
+        let destPath = path.join(Directories.data, req.id);
+        let destImagesPath = path.join(destPath, "images");
+        let destGpcPath = path.join(destPath, "gpc");
+
+
+
+
+
+        async.series([
+            // moved these up  becaus ei need to populat ethem if zip file first
+
+
+            cb => {
+                odmOptions.filterOptions(req.body.options, (err, options) => {
+                    if (err) cb(err);
+                    else {
+                        req.body.options = options;
+                        cb(null);
+                    }
+                });
+            },
+
+            // Move all uploads to data/<uuid>/images dir
+            cb => {
+
+                if (req.files && req.files.length > 0) {
+                    setTimeout(function() {
+                        fs.stat(destPath, (err, stat) => {
+                            if (err && err.code === 'ENOENT') cb();
+                            else cb(new Error(`Directory exists (should not have happened: ${err.code})`));
+                        });
+                    }, 500);
+                } else {
+                    cb();
+                }
+            },
+            cb => { fs.mkdir(srcPath, undefined, cb) },
+            cb => { fs.mkdir(destPath, undefined, cb) },
+            cb => { fs.mkdir(destGpcPath, undefined, cb) },
+            cb => fs.rename(srcPath, destImagesPath, cb),
+            cb => {
+                if (req.body.zipurl) {
+                    var filename = path.basename(req.body.zipurl);
+                    download(req.body.zipurl, destPath + '/' + filename, function() {
+                        // unzip and flatten the zip file (incase there are folders in the zip)
+                        fs.createReadStream(destPath + '/' + filename).pipe(unzip.Parse())
+                            .on('entry', function(entry) {
+                                if (entry.type === 'File') {
+                                    entry.pipe(fs.createWriteStream(destImagesPath + '/' + path.basename(entry.path)));
+                                } else {
+                                    entry.autodrain();
+                                }
+                            }).on('close', function() {
+                                cb();
+                            });
+                    });
+                } else {
+                    cb();
+                }
+            },
+
+
+            cb => {
+                // Find any *.txt (GPC) file and move it to the data/<uuid>/gpc directory
+                fs.readdir(destImagesPath, (err, entries) => {
+                    if (err) cb(err);
+                    else {
+                        async.eachSeries(entries, (entry, cb) => {
+                            if (/\.txt$/gi.test(entry)) {
+                                fs.rename(path.join(destImagesPath, entry), path.join(destGpcPath, entry), cb);
+                            } else cb();
+                        }, cb);
+                    }
+                });
+            },
+
+            // Create task
+            cb => {
+                new Task(req.id, req.body.name, (err, task) => {
+                    if (err) cb(err);
+                    else {
+                        taskManager.addNew(task);
+                        res.json({ uuid: req.id });
+                        cb();
+                    }
+                }, req.body.options);
+            }
+        ], err => {
+            if (err) res.json({ error: err.message });
+        });
+    }
+
+});
+
+let getTaskFromUuid = (req, res, next) => {
+    let task = taskManager.find(req.params.uuid);
+    if (task) {
+        req.task = task;
+        next();
+    } else res.json({ error: `${req.params.uuid} not found` });
+};
+
+/** @swagger
+ *  /task/{uuid}/info:
+ *     get:
+ *       description: Gets information about this task, such as name, creation date, processing time, status, command line options and number of images being processed. See schema definition for a full list.
+ *       tags: [task]
+ *       parameters:
+ *        -
+ *           name: uuid
+ *           in: path
+ *           description: UUID of the task
+ *           required: true
+ *           type: string
+ *       responses:
+ *        200:
+ *         description: Task Information
+ *         schema:
+ *           title: TaskInfo
+ *           type: object
+ *           required: [uuid, name, dateCreated, processingTime, status, options, imagesCount]
+ *           properties:
+ *            uuid:
+ *              type: string
+ *              description: UUID
+ *            name:
+ *              type: string
+ *              description: Name
+ *            dateCreated:
+ *              type: integer
+ *              description: Timestamp
+ *            processingTime:
+ *              type: integer
+ *              description: Milliseconds that have elapsed since the task started being processed.
+ *            status:
+ *              type: integer
+ *              description: Status code (10 = QUEUED, 20 = RUNNING, 30 = FAILED, 40 = COMPLETED, 50 = CANCELED)
+ *              enum: [10, 20, 30, 40, 50]
+ *            options:
+ *              type: array
+ *              description: List of options used to process this task
+ *              items:
+ *                type: object
+ *                required: [name, value]
+ *                properties:
+ *                  name:
+ *                    type: string
+ *                    description: 'Option name (example: "odm_meshing-octreeDepth")'
+ *                  value:
+ *                    type: string
+ *                    description: 'Value (example: 9)'
+ *            imagesCount:
+ *              type: integer
+ *              description: Number of images
+ *        default:
+ *          description: Error
+ *          schema:
+ *            $ref: '#/definitions/Error'
+ */
+app.get('/task/:uuid/info', getTaskFromUuid, (req, res) => {
+    res.json(req.task.getInfo());
+});
+
+/** @swagger
+ *  /task/{uuid}/output:
+ *     get:
+ *       description: Retrieves the console output of the OpenDroneMap's process. Useful for monitoring execution and to provide updates to the user.
+ *       tags: [task]
+ *       parameters:
+ *        -
+ *           name: uuid
+ *           in: path
+ *           description: UUID of the task
+ *           required: true
+ *           type: string
+ *        -
+ *         name: line
+ *         in: query
+ *         description: Optional line number that the console output should be truncated from. For example, passing a value of 100 will retrieve the console output starting from line 100. Defaults to 0 (retrieve all console output).
+ *         default: 0
+ *         required: false
+ *         type: integer
+ *       responses:
+ *        200:
+ *         description: Console Output
+ *         schema:
+ *           type: string
+ *        default:
+ *          description: Error
+ *          schema:
+ *            $ref: '#/definitions/Error'
+ */
+app.get('/task/:uuid/output', getTaskFromUuid, (req, res) => {
+    res.json(req.task.getOutput(req.query.line));
+});
+
+/** @swagger
+ *  /task/{uuid}/download/{asset}:
+ *    get:
+ *      description: Retrieves an asset (the output of OpenDroneMap's processing) associated with a task
+ *      tags: [task]
+ *      produces: [application/zip]
+ *      parameters:
+ *        - name: uuid
+ *          in: path
+ *          type: string
+ *          description: UUID of the task
+ *          required: true
+ *        - name: asset
+ *          in: path
+ *          type: string
+ *          description: Type of asset to download. Use "all.zip" for zip file containing all assets.
+ *          required: true
+ *          enum:
+ *            - all.zip
+ *            - orthophoto.tif
+ *      responses:
+ *        200:
+ *          description: Asset File
+ *          schema:
+ *            type: file
+ *        default:
+ *          description: Error message
+ *          schema:
+ *            $ref: '#/definitions/Error'
+ */
+app.get('/task/:uuid/download/:asset', getTaskFromUuid, (req, res) => {
+    let asset = req.params.asset !== undefined ? req.params.asset : "all.zip";
+    let filePath = req.task.getAssetsArchivePath(asset);
+    if (filePath) {
+        if (fs.existsSync(filePath)) {
+            res.setHeader('Content-Disposition', `attachment; filename=${asset}`);
+            res.setHeader('Content-Type', mime.lookup(asset));
+            res.setHeader('Content-Length', fs.statSync(filePath)["size"]);
+
+            const filestream = fs.createReadStream(filePath);
+            filestream.pipe(res);
+        } else {
+            res.json({ error: "Asset not ready" });
+        }
+    } else {
+        res.json({ error: "Invalid asset" });
+    }
+});
+
+/** @swagger
+ * definition:
+ *   Error:
+ *     type: object
+ *     required:
+ *       - error
+ *     properties:
+ *       error:
+ *         type: string
+ *         description: Description of the error
+ *   Response:
+ *     type: object
+ *     required:
+ *       - success
+ *     properties:
+ *       success:
+ *         type: boolean
+ *         description: true if the command succeeded, false otherwise
+ *       error:
+ *         type: string
+ *         description: Error message if an error occured
+ */
+let uuidCheck = (req, res, next) => {
+    if (!req.body.uuid) res.json({ error: "uuid param missing." });
+    else next();
+};
+
+let successHandler = res => {
+    return err => {
+        if (!err) res.json({ success: true });
+        else res.json({ success: false, error: err.message });
+    };
+};
+
+/** @swagger
+ * /task/cancel:
+ *    post:
+ *      description: Cancels a task (stops its execution, or prevents it from being executed)
+ *      parameters:
+ *        -
+ *          name: uuid
+ *          in: body
+ *          description: UUID of the task
+ *          required: true
+ *          schema:
+ *            type: string
+ *      responses:
+ *        200:
+ *          description: Command Received
+ *          schema:
+ *            $ref: "#/definitions/Response"
+ */
+app.post('/task/cancel', uuidCheck, (req, res) => {
+    taskManager.cancel(req.body.uuid, successHandler(res));
+});
+
+/** @swagger
+ * /task/remove:
+ *    post:
+ *      description: Removes a task and deletes all of its assets
+ *      parameters:
+ *        -
+ *          name: uuid
+ *          in: body
+ *          description: UUID of the task
+ *          required: true
+ *          schema:
+ *            type: string
+ *      responses:
+ *        200:
+ *          description: Command Received
+ *          schema:
+ *            $ref: "#/definitions/Response"
+ */
+app.post('/task/remove', uuidCheck, (req, res) => {
+    taskManager.remove(req.body.uuid, successHandler(res));
+});
+
+/** @swagger
+ * /task/restart:
+ *    post:
+ *      description: Restarts a task that was previously canceled or that had failed to process
+ *      parameters:
+ *        -
+ *          name: uuid
+ *          in: body
+ *          description: UUID of the task
+ *          required: true
+ *          schema:
+ *            type: string
+ *      responses:
+ *        200:
+ *          description: Command Received
+ *          schema:
+ *            $ref: "#/definitions/Response"
+ */
+app.post('/task/restart', uuidCheck, (req, res) => {
+    taskManager.restart(req.body.uuid, successHandler(res));
+});
+
+/** @swagger
+ * /options:
+ *   get:
+ *     description: Retrieves the command line options that can be passed to process a task
+ *     tags: [server]
+ *     responses:
+ *       200:
+ *         description: Options
+ *         schema:
+ *           type: array
+ *           items:
+ *             title: Option
+ *             type: object
+ *             required: [name, type, value, domain, help]
+ *             properties:
+ *               name:
+ *                 type: string
+ *                 description: Command line option (exactly as it is passed to the OpenDroneMap process, minus the leading '--')
+ *               type:
+ *                 type: string
+ *                 description: Datatype of the value of this option
+ *                 enum:
+ *                   - int
+ *                   - float
+ *                   - string
+ *                   - bool
+ *               value:
+ *                 type: string
+ *                 description: Default value of this option
+ *               domain:
+ *                 type: string
+ *                 description: Valid range of values (for example, "positive integer" or "float > 0.0")
+ *               help:
+ *                 type: string
+ *                 description: Description of what this option does
+ */
+app.get('/options', (req, res) => {
+    odmOptions.getOptions((err, options) => {
+        if (err) res.json({ error: err.message });
+        else res.json(options);
+    });
+});
+
+/** @swagger
+ * /info:
+ *   get:
+ *     description: Retrieves information about this node
+ *     tags: [server]
+ *     responses:
+ *       200:
+ *         description: Info
+ *         schema:
+ *           type: object
+ *           required: [version, taskQueueCount]
+ *           properties:
+ *             version:
+ *               type: string
+ *               description: Current version
+ *             taskQueueCount:
+ *               type: integer
+ *               description: Number of tasks currently being processed or waiting to be processed
+ */
+app.get('/info', (req, res) => {
+    res.json({
+        version: packageJson.version,
+        taskQueueCount: taskManager.getQueueCount()
+    });
+});
+
+let gracefulShutdown = done => {
+    async.series([
+        cb => taskManager.dumpTaskList(cb),
+        cb => {
+            logger.info("Closing server");
+            server.close();
+            logger.info("Exiting...");
+            process.exit(0);
+        }
+    ], done);
+};
+
+// listen for TERM signal .e.g. kill
+process.on('SIGTERM', gracefulShutdown);
+
+// listen for INT signal e.g. Ctrl-C
+process.on('SIGINT', gracefulShutdown);
+
+// Startup
+if (config.test) logger.info("Running in test mode");
+
+let commands = [
+    cb => odmOptions.initialize(cb),
+    cb => { taskManager = new TaskManager(cb); },
+    cb => {
+        server = app.listen(config.port, err => {
+            if (!err) logger.info('Server has started on port ' + String(config.port));
+            cb(err);
+        });
+    }
+];
+
+if (config.powercycle) {
+    commands.push(cb => {
+        logger.info("Power cycling is set, application will shut down...");
+        process.exit(0);
+    });
+}
+
+async.series(commands, err => {
+    if (err) {
+        logger.error("Error during startup: " + err.message);
+        process.exit(1);
+    }
 });